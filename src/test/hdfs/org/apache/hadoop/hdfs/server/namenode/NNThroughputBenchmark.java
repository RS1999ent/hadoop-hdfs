/**
 * Licensed to the Apache Software Foundation (ASF) under one
 * or more contributor license agreements.  See the NOTICE file
 * distributed with this work for additional information
 * regarding copyright ownership.  The ASF licenses this file
 * to you under the Apache License, Version 2.0 (the
 * "License"); you may not use this file except in compliance
 * with the License.  You may obtain a copy of the License at
 *
 *     http://www.apache.org/licenses/LICENSE-2.0
 *
 * Unless required by applicable law or agreed to in writing, software
 * distributed under the License is distributed on an "AS IS" BASIS,
 * WITHOUT WARRANTIES OR CONDITIONS OF ANY KIND, either express or implied.
 * See the License for the specific language governing permissions and
 * limitations under the License.
 */
package org.apache.hadoop.hdfs.server.namenode;

import java.io.File;
import java.io.FileOutputStream;
import java.io.IOException;
import java.util.ArrayList;
import java.util.Arrays;
import java.util.EnumSet;
import java.util.List;

import javax.security.auth.login.LoginException;

import org.apache.commons.logging.Log;
import org.apache.commons.logging.LogFactory;
import org.apache.commons.logging.impl.Log4JLogger;
import org.apache.hadoop.conf.Configuration;
import org.apache.hadoop.fs.CreateFlag;
import org.apache.hadoop.fs.permission.FsPermission;
import org.apache.hadoop.hdfs.protocol.Block;
import org.apache.hadoop.hdfs.protocol.BlockListAsLongs;
import org.apache.hadoop.hdfs.protocol.DatanodeInfo;
import org.apache.hadoop.hdfs.protocol.FSConstants;
import org.apache.hadoop.hdfs.protocol.LocatedBlock;
import org.apache.hadoop.hdfs.server.datanode.DataNode;
import org.apache.hadoop.hdfs.server.datanode.DataStorage;
import org.apache.hadoop.hdfs.server.protocol.BlockCommand;
import org.apache.hadoop.hdfs.server.protocol.DatanodeCommand;
import org.apache.hadoop.hdfs.server.protocol.DatanodeProtocol;
import org.apache.hadoop.hdfs.server.protocol.DatanodeRegistration;
import org.apache.hadoop.hdfs.server.protocol.NamespaceInfo;
import org.apache.hadoop.hdfs.HdfsConfiguration;
import org.apache.hadoop.hdfs.DFSConfigKeys;
import org.apache.hadoop.io.EnumSetWritable;
import org.apache.hadoop.net.DNS;
import org.apache.hadoop.net.NetworkTopology;
import org.apache.hadoop.security.Groups;
import org.apache.hadoop.util.StringUtils;
import org.apache.log4j.Level;
import org.apache.log4j.LogManager;

/**
 * Main class for a series of name-node benchmarks.
 * 
 * Each benchmark measures throughput and average execution time 
 * of a specific name-node operation, e.g. file creation or block reports.
 * 
 * The benchmark does not involve any other hadoop components
 * except for the name-node. Each operation is executed
 * by calling directly the respective name-node method.
 * The name-node here is real all other components are simulated.
 * 
 * Command line arguments for the benchmark include:
 * <ol>
 * <li>total number of operations to be performed,</li>
 * <li>number of threads to run these operations,</li>
 * <li>followed by operation specific input parameters.</li>
 * <li>-logLevel L specifies the logging level when the benchmark runs.
 * The default logging level is {@link Level#ERROR}.</li>
 * <li>-UGCacheRefreshCount G will cause the benchmark to call
 * {@link NameNode#refreshUserToGroupsMappings(Configuration)} after
 * every G operations, which purges the name-node's user group cache.
 * By default the refresh is never called.</li>
 * <li>-keepResults do not clean up the name-space after execution.</li>
 * <li>-useExisting do not recreate the name-space, use existing data.</li>
 * </ol>
 * 
 * The benchmark first generates inputs for each thread so that the
 * input generation overhead does not effect the resulting statistics.
 * The number of operations performed by threads is practically the same. 
 * Precisely, the difference between the number of operations 
 * performed by any two threads does not exceed 1.
 * 
 * Then the benchmark executes the specified number of operations using 
 * the specified number of threads and outputs the resulting stats.
 */
public class NNThroughputBenchmark {
  private static final Log LOG = LogFactory.getLog(NNThroughputBenchmark.class);
  private static final int BLOCK_SIZE = 16;
  private static final String GENERAL_OPTIONS_USAGE = 
    "     [-keepResults] | [-logLevel L] | [-UGCacheRefreshCount G]";

  static Configuration config;
  static NameNode nameNode;

  NNThroughputBenchmark(Configuration conf) throws IOException, LoginException {
    config = conf;
    // We do not need many handlers, since each thread simulates a handler
    // by calling name-node methods directly
    config.setInt(DFSConfigKeys.DFS_DATANODE_HANDLER_COUNT_KEY, 1);
    // set exclude file
    config.set(DFSConfigKeys.DFS_HOSTS_EXCLUDE,
      "${hadoop.tmp.dir}/dfs/hosts/exclude");
    File excludeFile = new File(config.get(DFSConfigKeys.DFS_HOSTS_EXCLUDE,
      "exclude"));
    if(! excludeFile.exists()) {
      if(!excludeFile.getParentFile().mkdirs())
        throw new IOException("NNThroughputBenchmark: cannot mkdir " + excludeFile);
    }
    new FileOutputStream(excludeFile).close();
    // Start the NameNode
    String[] argv = new String[] {};
    nameNode = NameNode.createNameNode(argv, config);
  }

  void close() throws IOException {
    nameNode.stop();
  }

  static void setNameNodeLoggingLevel(Level logLevel) {
    LOG.fatal("Log level = " + logLevel.toString());
    // change log level to NameNode logs
    LogManager.getLogger(NameNode.class.getName()).setLevel(logLevel);
    ((Log4JLogger)NameNode.stateChangeLog).getLogger().setLevel(logLevel);
    LogManager.getLogger(NetworkTopology.class.getName()).setLevel(logLevel);
    LogManager.getLogger(FSNamesystem.class.getName()).setLevel(logLevel);
    LogManager.getLogger(LeaseManager.class.getName()).setLevel(logLevel);
    LogManager.getLogger(Groups.class.getName()).setLevel(logLevel);
  }

  /**
   * Base class for collecting operation statistics.
   * 
   * Overload this class in order to run statistics for a 
   * specific name-node operation.
   */
  abstract class OperationStatsBase {
    protected static final String BASE_DIR_NAME = "/nnThroughputBenchmark";
    protected static final String OP_ALL_NAME = "all";
    protected static final String OP_ALL_USAGE = "-op all <other ops options>";

    protected String baseDir;
    protected short replication;
    protected int  numThreads = 0;        // number of threads
    protected int  numOpsRequired = 0;    // number of operations requested
    protected int  numOpsExecuted = 0;    // number of operations executed
    protected long cumulativeTime = 0;    // sum of times for each op
    protected long elapsedTime = 0;       // time from start to finish
    protected boolean keepResults = false;// don't clean base directory on exit
    protected Level logLevel;             // logging level, ERROR by default
    protected int ugcRefreshCount = 0;    // user group cache refresh count

    protected List<StatsDaemon> daemons;

    /**
     * Operation name.
     */
    abstract String getOpName();

    /**
     * Parse command line arguments.
     * 
     * @param args arguments
     * @throws IOException
     */
    abstract void parseArguments(List<String> args) throws IOException;

    /**
     * Generate inputs for each daemon thread.
     * 
     * @param opsPerThread number of inputs for each thread.
     * @throws IOException
     */
    abstract void generateInputs(int[] opsPerThread) throws IOException;

    /**
     * This corresponds to the arg1 argument of 
     * {@link #executeOp(int, int, String)}, which can have different meanings
     * depending on the operation performed.
     * 
     * @param daemonId
     * @return the argument
     */
    abstract String getExecutionArgument(int daemonId);

    /**
     * Execute name-node operation.
     * 
     * @param daemonId id of the daemon calling this method.
     * @param inputIdx serial index of the operation called by the deamon.
     * @param arg1 operation specific argument.
     * @return time of the individual name-node call.
     * @throws IOException
     */
    abstract long executeOp(int daemonId, int inputIdx, String arg1) throws IOException;

    /**
     * Print the results of the benchmarking.
     */
    abstract void printResults();

    OperationStatsBase() {
      baseDir = BASE_DIR_NAME + "/" + getOpName();
      replication = (short) config.getInt(DFSConfigKeys.DFS_REPLICATION_KEY, 3);
      numOpsRequired = 10;
      numThreads = 3;
      logLevel = Level.ERROR;
      ugcRefreshCount = Integer.MAX_VALUE;
    }

    void benchmark() throws IOException {
      daemons = new ArrayList<StatsDaemon>();
      long start = 0;
      try {
        numOpsExecuted = 0;
        cumulativeTime = 0;
        if(numThreads < 1)
          return;
        int tIdx = 0; // thread index < nrThreads
        int opsPerThread[] = new int[numThreads];
        for(int opsScheduled = 0; opsScheduled < numOpsRequired; 
                                  opsScheduled += opsPerThread[tIdx++]) {
          // execute  in a separate thread
          opsPerThread[tIdx] = (numOpsRequired-opsScheduled)/(numThreads-tIdx);
          if(opsPerThread[tIdx] == 0)
            opsPerThread[tIdx] = 1;
        }
        // if numThreads > numOpsRequired then the remaining threads will do nothing
        for(; tIdx < numThreads; tIdx++)
          opsPerThread[tIdx] = 0;
        generateInputs(opsPerThread);
        setNameNodeLoggingLevel(logLevel);
        for(tIdx=0; tIdx < numThreads; tIdx++)
          daemons.add(new StatsDaemon(tIdx, opsPerThread[tIdx], this));
        start = System.currentTimeMillis();
        LOG.info("Starting " + numOpsRequired + " " + getOpName() + "(s).");
        for(StatsDaemon d : daemons)
          d.start();
      } finally {
        while(isInPorgress()) {
          // try {Thread.sleep(500);} catch (InterruptedException e) {}
        }
        elapsedTime = System.currentTimeMillis() - start;
        for(StatsDaemon d : daemons) {
          incrementStats(d.localNumOpsExecuted, d.localCumulativeTime);
          // System.out.println(d.toString() + ": ops Exec = " + d.localNumOpsExecuted);
        }
      }
    }

    private boolean isInPorgress() {
      for(StatsDaemon d : daemons)
        if(d.isInProgress())
          return true;
      return false;
    }

    void cleanUp() throws IOException {
      nameNode.setSafeMode(FSConstants.SafeModeAction.SAFEMODE_LEAVE);
      if(!keepResults)
        nameNode.delete(getBaseDir(), true);
    }

    int getNumOpsExecuted() {
      return numOpsExecuted;
    }

    long getCumulativeTime() {
      return cumulativeTime;
    }

    long getElapsedTime() {
      return elapsedTime;
    }

    long getAverageTime() {
      return numOpsExecuted == 0 ? 0 : cumulativeTime / numOpsExecuted;
    }

    double getOpsPerSecond() {
      return elapsedTime == 0 ? 0 : 1000*(double)numOpsExecuted / elapsedTime;
    }

    String getBaseDir() {
      return baseDir;
    }

    String getClientName(int idx) {
      return getOpName() + "-client-" + idx;
    }

    void incrementStats(int ops, long time) {
      numOpsExecuted += ops;
      cumulativeTime += time;
    }

    /**
     * Parse first 2 arguments, corresponding to the "-op" option.
     * 
     * @param args
     * @return true if operation is all, which means that options not related
     * to this operation should be ignored, or false otherwise, meaning
     * that usage should be printed when an unrelated option is encountered.
     * @throws IOException
     */
    protected boolean verifyOpArgument(List<String> args) {
      if(args.size() < 2 || ! args.get(0).startsWith("-op"))
        printUsage();

      // process common options
      int krIndex = args.indexOf("-keepResults");
      keepResults = (krIndex >= 0);
      if(keepResults) {
        args.remove(krIndex);
      }

      int llIndex = args.indexOf("-logLevel");
      if(llIndex >= 0) {
        if(args.size() <= llIndex + 1)
          printUsage();
        logLevel = Level.toLevel(args.get(llIndex+1), Level.ERROR);
        args.remove(llIndex+1);
        args.remove(llIndex);
      }

      int ugrcIndex = args.indexOf("-UGCacheRefreshCount");
      if(ugrcIndex >= 0) {
        if(args.size() <= ugrcIndex + 1)
          printUsage();
        int g = Integer.parseInt(args.get(ugrcIndex+1));
        if(g > 0) ugcRefreshCount = g;
        args.remove(ugrcIndex+1);
        args.remove(ugrcIndex);
      }

      String type = args.get(1);
      if(OP_ALL_NAME.equals(type)) {
        type = getOpName();
        return true;
      }
      if(!getOpName().equals(type))
        printUsage();
      return false;
    }

    void printStats() {
      LOG.info("--- " + getOpName() + " stats  ---");
      LOG.info("# operations: " + getNumOpsExecuted());
      LOG.info("Elapsed Time: " + getElapsedTime());
      LOG.info(" Ops per sec: " + getOpsPerSecond());
      LOG.info("Average Time: " + getAverageTime());
    }
  }

  /**
   * One of the threads that perform stats operations.
   */
  private class StatsDaemon extends Thread {
    private int daemonId;
    private int opsPerThread;
    private String arg1;      // argument passed to executeOp()
    private volatile int  localNumOpsExecuted = 0;
    private volatile long localCumulativeTime = 0;
    private OperationStatsBase statsOp;

    StatsDaemon(int daemonId, int nrOps, OperationStatsBase op) {
      this.daemonId = daemonId;
      this.opsPerThread = nrOps;
      this.statsOp = op;
      setName(toString());
    }

    public void run() {
      localNumOpsExecuted = 0;
      localCumulativeTime = 0;
      arg1 = statsOp.getExecutionArgument(daemonId);
      try {
        benchmarkOne();
      } catch(IOException ex) {
        LOG.error("StatsDaemon " + daemonId + " failed: \n" 
            + StringUtils.stringifyException(ex));
      }
    }

    public String toString() {
      return "StatsDaemon-" + daemonId;
    }

    void benchmarkOne() throws IOException {
      for(int idx = 0; idx < opsPerThread; idx++) {
        if((localNumOpsExecuted+1) % statsOp.ugcRefreshCount == 0)
          nameNode.refreshUserToGroupsMappings();
        long stat = statsOp.executeOp(daemonId, idx, arg1);
        localNumOpsExecuted++;
        localCumulativeTime += stat;
      }
    }

    boolean isInProgress() {
      return localNumOpsExecuted < opsPerThread;
    }

    /**
     * Schedule to stop this daemon.
     */
    void terminate() {
      opsPerThread = localNumOpsExecuted;
    }
  }

  /**
   * Clean all benchmark result directories.
   */
  class CleanAllStats extends OperationStatsBase {
    // Operation types
    static final String OP_CLEAN_NAME = "clean";
    static final String OP_CLEAN_USAGE = "-op clean";

    CleanAllStats(List<String> args) {
      super();
      parseArguments(args);
      numOpsRequired = 1;
      numThreads = 1;
      keepResults = true;
    }

    String getOpName() {
      return OP_CLEAN_NAME;
    }

    void parseArguments(List<String> args) {
      boolean ignoreUnrelatedOptions = verifyOpArgument(args);
      if(args.size() > 2 && !ignoreUnrelatedOptions)
        printUsage();
    }

    void generateInputs(int[] opsPerThread) throws IOException {
      // do nothing
    }

    /**
     * Does not require the argument
     */
    String getExecutionArgument(int daemonId) {
      return null;
    }

    /**
     * Remove entire benchmark directory.
     */
    long executeOp(int daemonId, int inputIdx, String ignore) 
    throws IOException {
      nameNode.setSafeMode(FSConstants.SafeModeAction.SAFEMODE_LEAVE);
      long start = System.currentTimeMillis();
      nameNode.delete(BASE_DIR_NAME, true);
      long end = System.currentTimeMillis();
      return end-start;
    }

    void printResults() {
      LOG.info("--- " + getOpName() + " inputs ---");
      LOG.info("Remove directory " + BASE_DIR_NAME);
      printStats();
    }
  }

  /**
   * File creation statistics.
   * 
   * Each thread creates the same (+ or -1) number of files.
   * File names are pre-generated during initialization.
   * The created files do not have blocks.
   */
  class CreateFileStats extends OperationStatsBase {
    // Operation types
    static final String OP_CREATE_NAME = "create";
    static final String OP_CREATE_USAGE = 
      "-op create [-threads T] [-files N] [-filesPerDir P] [-close]";

    protected FileNameGenerator nameGenerator;
    protected String[][] fileNames;
    private boolean closeUponCreate;

    CreateFileStats(List<String> args) {
      super();
      parseArguments(args);
    }

    String getOpName() {
      return OP_CREATE_NAME;
    }

    void parseArguments(List<String> args) {
      boolean ignoreUnrelatedOptions = verifyOpArgument(args);
      int nrFilesPerDir = 4;
      closeUponCreate = false;
      for (int i = 2; i < args.size(); i++) {       // parse command line
        if(args.get(i).equals("-files")) {
          if(i+1 == args.size())  printUsage();
          numOpsRequired = Integer.parseInt(args.get(++i));
        } else if(args.get(i).equals("-threads")) {
          if(i+1 == args.size())  printUsage();
          numThreads = Integer.parseInt(args.get(++i));
        } else if(args.get(i).equals("-filesPerDir")) {
          if(i+1 == args.size())  printUsage();
          nrFilesPerDir = Integer.parseInt(args.get(++i));
        } else if(args.get(i).equals("-close")) {
          closeUponCreate = true;
        } else if(!ignoreUnrelatedOptions)
          printUsage();
      }
      nameGenerator = new FileNameGenerator(getBaseDir(), nrFilesPerDir);
    }

    void generateInputs(int[] opsPerThread) throws IOException {
      assert opsPerThread.length == numThreads : "Error opsPerThread.length"; 
      nameNode.setSafeMode(FSConstants.SafeModeAction.SAFEMODE_LEAVE);
      // int generatedFileIdx = 0;
      LOG.info("Generate " + numOpsRequired + " intputs for " + getOpName());
      fileNames = new String[numThreads][];
      for(int idx=0; idx < numThreads; idx++) {
        int threadOps = opsPerThread[idx];
        fileNames[idx] = new String[threadOps];
        for(int jdx=0; jdx < threadOps; jdx++)
          fileNames[idx][jdx] = nameGenerator.
                                  getNextFileName("ThroughputBench");
      }
    }

    void dummyActionNoSynch(int daemonId, int fileIdx) {
      for(int i=0; i < 2000; i++)
        fileNames[daemonId][fileIdx].contains(""+i);
    }

    /**
     * returns client name
     */
    String getExecutionArgument(int daemonId) {
      return getClientName(daemonId);
    }

    /**
     * Do file create.
     */
    long executeOp(int daemonId, int inputIdx, String clientName) 
    throws IOException {
      long start = System.currentTimeMillis();
      // dummyActionNoSynch(fileIdx);
      nameNode.create(fileNames[daemonId][inputIdx], FsPermission.getDefault(),
                      clientName, new EnumSetWritable<CreateFlag>(EnumSet
              .of(CreateFlag.OVERWRITE)), true, replication, BLOCK_SIZE);
      long end = System.currentTimeMillis();
      for(boolean written = !closeUponCreate; !written; 
        written = nameNode.complete(fileNames[daemonId][inputIdx],
                                    clientName, null));
      return end-start;
    }

    void printResults() {
      LOG.info("--- " + getOpName() + " inputs ---");
      LOG.info("nrFiles = " + numOpsRequired);
      LOG.info("nrThreads = " + numThreads);
      LOG.info("nrFilesPerDir = " + nameGenerator.getFilesPerDirectory());
      printStats();
    }
  }

  /**
   * Open file statistics.
   * 
   * Measure how many open calls (getBlockLocations()) 
   * the name-node can handle per second.
   */
  class OpenFileStats extends CreateFileStats {
    // Operation types
    static final String OP_OPEN_NAME = "open";
    static final String OP_USAGE_ARGS = 
      " [-threads T] [-files N] [-filesPerDir P] [-useExisting]";
    static final String OP_OPEN_USAGE = 
      "-op " + OP_OPEN_NAME + OP_USAGE_ARGS;

    private boolean useExisting;  // do not generate files, use existing ones

    OpenFileStats(List<String> args) {
      super(args);
    }

    String getOpName() {
      return OP_OPEN_NAME;
    }

    void parseArguments(List<String> args) {
      int ueIndex = args.indexOf("-useExisting");
      useExisting = (ueIndex >= 0);
      if(useExisting) {
        args.remove(ueIndex);
      }
      super.parseArguments(args);
    }

    @SuppressWarnings("deprecation")
    void generateInputs(int[] opsPerThread) throws IOException {
      // create files using opsPerThread
      String[] createArgs = new String[] {
              "-op", "create", 
              "-threads", String.valueOf(this.numThreads), 
              "-files", String.valueOf(numOpsRequired),
              "-filesPerDir", 
              String.valueOf(nameGenerator.getFilesPerDirectory()),
              "-close"};
      CreateFileStats opCreate =  new CreateFileStats(Arrays.asList(createArgs));

      if(!useExisting) {  // create files if they were not created before
        opCreate.benchmark();
        LOG.info("Created " + numOpsRequired + " files.");
      } else {
        LOG.info("useExisting = true. Assuming " 
            + numOpsRequired + " files have been created before.");
      }
      // use the same files for open
      super.generateInputs(opsPerThread);
      if(nameNode.getFileInfo(opCreate.getBaseDir()) != null
          && nameNode.getFileInfo(getBaseDir()) == null) {
        nameNode.rename(opCreate.getBaseDir(), getBaseDir());
      }
      if(nameNode.getFileInfo(getBaseDir()) == null) {
        throw new IOException(getBaseDir() + " does not exist.");
      }
    }

    /**
     * Do file open.
     */
    long executeOp(int daemonId, int inputIdx, String ignore) 
    throws IOException {
      long start = System.currentTimeMillis();
      nameNode.getBlockLocations(fileNames[daemonId][inputIdx], 0L, BLOCK_SIZE);
      long end = System.currentTimeMillis();
      return end-start;
    }
  }

  /**
   * Delete file statistics.
   * 
   * Measure how many delete calls the name-node can handle per second.
   */
  class DeleteFileStats extends OpenFileStats {
    // Operation types
    static final String OP_DELETE_NAME = "delete";
    static final String OP_DELETE_USAGE = 
      "-op " + OP_DELETE_NAME + OP_USAGE_ARGS;

    DeleteFileStats(List<String> args) {
      super(args);
    }

    String getOpName() {
      return OP_DELETE_NAME;
    }

    long executeOp(int daemonId, int inputIdx, String ignore) 
    throws IOException {
      long start = System.currentTimeMillis();
      nameNode.delete(fileNames[daemonId][inputIdx], false);
      long end = System.currentTimeMillis();
      return end-start;
    }
  }

  /**
   * List file status statistics.
   * 
   * Measure how many get-file-status calls the name-node can handle per second.
   */
  class FileStatusStats extends OpenFileStats {
    // Operation types
    static final String OP_FILE_STATUS_NAME = "fileStatus";
    static final String OP_FILE_STATUS_USAGE = 
      "-op " + OP_FILE_STATUS_NAME + OP_USAGE_ARGS;

    FileStatusStats(List<String> args) {
      super(args);
    }

    String getOpName() {
      return OP_FILE_STATUS_NAME;
    }

    long executeOp(int daemonId, int inputIdx, String ignore) 
    throws IOException {
      long start = System.currentTimeMillis();
      nameNode.getFileInfo(fileNames[daemonId][inputIdx]);
      long end = System.currentTimeMillis();
      return end-start;
    }
  }

  /**
   * Rename file statistics.
   * 
   * Measure how many rename calls the name-node can handle per second.
   */
  class RenameFileStats extends OpenFileStats {
    // Operation types
    static final String OP_RENAME_NAME = "rename";
    static final String OP_RENAME_USAGE = 
      "-op " + OP_RENAME_NAME + OP_USAGE_ARGS;

    protected String[][] destNames;

    RenameFileStats(List<String> args) {
      super(args);
    }

    String getOpName() {
      return OP_RENAME_NAME;
    }

    void generateInputs(int[] opsPerThread) throws IOException {
      super.generateInputs(opsPerThread);
      destNames = new String[fileNames.length][];
      for(int idx=0; idx < numThreads; idx++) {
        int nrNames = fileNames[idx].length;
        destNames[idx] = new String[nrNames];
        for(int jdx=0; jdx < nrNames; jdx++)
          destNames[idx][jdx] = fileNames[idx][jdx] + ".r";
      }
    }

    @SuppressWarnings("deprecation")
    long executeOp(int daemonId, int inputIdx, String ignore) 
    throws IOException {
      long start = System.currentTimeMillis();
      nameNode.rename(fileNames[daemonId][inputIdx],
                      destNames[daemonId][inputIdx]);
      long end = System.currentTimeMillis();
      return end-start;
    }
  }

  /**
   * Minimal data-node simulator.
   */
  private static class TinyDatanode implements Comparable<String> {
    private static final long DF_CAPACITY = 100*1024*1024;
    private static final long DF_USED = 0;
    
    NamespaceInfo nsInfo;
    DatanodeRegistration dnRegistration;
    ArrayList<Block> blocks;
    int nrBlocks; // actual number of blocks
    long[] blockReportList;

    /**
     * Get data-node in the form 
     * <host name> : <port>
     * where port is a 6 digit integer.
     * This is necessary in order to provide lexocographic ordering.
     * Host names are all the same, the ordering goes by port numbers.
     */
    private static String getNodeName(int port) throws IOException {
      String machineName = DNS.getDefaultHost("default", "default");
      String sPort = String.valueOf(100000 + port);
      if(sPort.length() > 6)
        throw new IOException("Too many data-nodes.");
      return machineName + ":" + sPort;
    }

    TinyDatanode(int dnIdx, int blockCapacity) throws IOException {
      dnRegistration = new DatanodeRegistration(getNodeName(dnIdx));
      this.blocks = new ArrayList<Block>(blockCapacity);
      this.nrBlocks = 0;
    }

    String getName() {
      return dnRegistration.getName();
    }

    void register() throws IOException {
      // get versions from the namenode
      nsInfo = nameNode.versionRequest();
      dnRegistration.setStorageInfo(new DataStorage(nsInfo, ""));
      DataNode.setNewStorageID(dnRegistration);
      // register datanode
      dnRegistration = nameNode.registerDatanode(dnRegistration);
    }

    /**
     * Send a heartbeat to the name-node.
     * Ignore reply commands.
     */
    void sendHeartbeat() throws IOException {
      // register datanode
      DatanodeCommand[] cmds = nameNode.sendHeartbeat(
          dnRegistration, DF_CAPACITY, DF_USED, DF_CAPACITY - DF_USED, 0, 0);
      if(cmds != null) {
        for (DatanodeCommand cmd : cmds ) {
          if(LOG.isDebugEnabled()) {
            LOG.debug("sendHeartbeat Name-node reply: " + cmd.getAction());
          }
        }
      }
    }

    boolean addBlock(Block blk) {
      if(nrBlocks == blocks.size()) {
<<<<<<< HEAD
        if(LOG.isDebugEnabled()) {
          LOG.debug("Cannot add block: datanode capacity = " + blocks.size());
        }
=======
        LOG.debug("Cannot add block: datanode capacity = " + blocks.size());
>>>>>>> 95a1f919
        return false;
      }
      blocks.set(nrBlocks, blk);
      nrBlocks++;
      return true;
    }

    void formBlockReport() {
      // fill remaining slots with blocks that do not exist
      for(int idx = blocks.size()-1; idx >= nrBlocks; idx--)
        blocks.set(idx, new Block(blocks.size() - idx, 0, 0));
      blockReportList = new BlockListAsLongs(blocks,null).getBlockListAsLongs();
    }

    long[] getBlockReportList() {
      return blockReportList;
    }

    public int compareTo(String name) {
      return getName().compareTo(name);
    }

    /**
     * Send a heartbeat to the name-node and replicate blocks if requested.
     */
    @SuppressWarnings("unused") // keep it for future blockReceived benchmark
    int replicateBlocks() throws IOException {
      // register datanode
      DatanodeCommand[] cmds = nameNode.sendHeartbeat(
          dnRegistration, DF_CAPACITY, DF_USED, DF_CAPACITY - DF_USED, 0, 0);
      if (cmds != null) {
        for (DatanodeCommand cmd : cmds) {
          if (cmd.getAction() == DatanodeProtocol.DNA_TRANSFER) {
            // Send a copy of a block to another datanode
            BlockCommand bcmd = (BlockCommand)cmd;
            return transferBlocks(bcmd.getBlocks(), bcmd.getTargets());
          }
        }
      }
      return 0;
    }

    /**
     * Transfer blocks to another data-node.
     * Just report on behalf of the other data-node
     * that the blocks have been received.
     */
    private int transferBlocks( Block blocks[], 
                                DatanodeInfo xferTargets[][] 
                              ) throws IOException {
      for(int i = 0; i < blocks.length; i++) {
        DatanodeInfo blockTargets[] = xferTargets[i];
        for(int t = 0; t < blockTargets.length; t++) {
          DatanodeInfo dnInfo = blockTargets[t];
          DatanodeRegistration receivedDNReg;
          receivedDNReg = new DatanodeRegistration(dnInfo.getName());
          receivedDNReg.setStorageInfo(
                          new DataStorage(nsInfo, dnInfo.getStorageID()));
          receivedDNReg.setInfoPort(dnInfo.getInfoPort());
          nameNode.blockReceived( receivedDNReg, 
                                  new Block[] {blocks[i]},
                                  new String[] {DataNode.EMPTY_DEL_HINT});
        }
      }
      return blocks.length;
    }
  }

  /**
   * Block report statistics.
   * 
   * Each thread here represents its own data-node.
   * Data-nodes send the same block report each time.
   * The block report may contain missing or non-existing blocks.
   */
  class BlockReportStats extends OperationStatsBase {
    static final String OP_BLOCK_REPORT_NAME = "blockReport";
    static final String OP_BLOCK_REPORT_USAGE = 
      "-op blockReport [-datanodes T] [-reports N] " +
      "[-blocksPerReport B] [-blocksPerFile F]";

    private int blocksPerReport;
    private int blocksPerFile;
    private TinyDatanode[] datanodes; // array of data-nodes sorted by name

    BlockReportStats(List<String> args) {
      super();
      this.blocksPerReport = 100;
      this.blocksPerFile = 10;
      // set heartbeat interval to 3 min, so that expiration were 40 min
      config.setLong(DFSConfigKeys.DFS_HEARTBEAT_INTERVAL_KEY, 3 * 60);
      parseArguments(args);
      // adjust replication to the number of data-nodes
      this.replication = (short)Math.min((int)replication, getNumDatanodes());
    }

    /**
     * Each thread pretends its a data-node here.
     */
    private int getNumDatanodes() {
      return numThreads;
    }

    String getOpName() {
      return OP_BLOCK_REPORT_NAME;
    }

    void parseArguments(List<String> args) {
      boolean ignoreUnrelatedOptions = verifyOpArgument(args);
      for (int i = 2; i < args.size(); i++) {       // parse command line
        if(args.get(i).equals("-reports")) {
          if(i+1 == args.size())  printUsage();
          numOpsRequired = Integer.parseInt(args.get(++i));
        } else if(args.get(i).equals("-datanodes")) {
          if(i+1 == args.size())  printUsage();
          numThreads = Integer.parseInt(args.get(++i));
        } else if(args.get(i).equals("-blocksPerReport")) {
          if(i+1 == args.size())  printUsage();
          blocksPerReport = Integer.parseInt(args.get(++i));
        } else if(args.get(i).equals("-blocksPerFile")) {
          if(i+1 == args.size())  printUsage();
          blocksPerFile = Integer.parseInt(args.get(++i));
        } else if(!ignoreUnrelatedOptions)
          printUsage();
      }
    }

    void generateInputs(int[] ignore) throws IOException {
      int nrDatanodes = getNumDatanodes();
      int nrBlocks = (int)Math.ceil((double)blocksPerReport * nrDatanodes 
                                    / replication);
      int nrFiles = (int)Math.ceil((double)nrBlocks / blocksPerFile);
      datanodes = new TinyDatanode[nrDatanodes];
      // create data-nodes
      String prevDNName = "";
      for(int idx=0; idx < nrDatanodes; idx++) {
        datanodes[idx] = new TinyDatanode(idx, blocksPerReport);
        datanodes[idx].register();
        assert datanodes[idx].getName().compareTo(prevDNName) > 0
          : "Data-nodes must be sorted lexicographically.";
        datanodes[idx].sendHeartbeat();
        prevDNName = datanodes[idx].getName();
      }

      // create files 
      LOG.info("Creating " + nrFiles + " with " + blocksPerFile + " blocks each.");
      FileNameGenerator nameGenerator;
      nameGenerator = new FileNameGenerator(getBaseDir(), 100);
      String clientName = getClientName(007);
      nameNode.setSafeMode(FSConstants.SafeModeAction.SAFEMODE_LEAVE);
      for(int idx=0; idx < nrFiles; idx++) {
        String fileName = nameGenerator.getNextFileName("ThroughputBench");
        nameNode.create(fileName, FsPermission.getDefault(), clientName,
            new EnumSetWritable<CreateFlag>(EnumSet.of(CreateFlag.OVERWRITE)), true, replication,
            BLOCK_SIZE);
        Block lastBlock = addBlocks(fileName, clientName);
        nameNode.complete(fileName, clientName, lastBlock);
      }
      // prepare block reports
      for(int idx=0; idx < nrDatanodes; idx++) {
        datanodes[idx].formBlockReport();
      }
    }

    private Block addBlocks(String fileName, String clientName)
    throws IOException {
      Block prevBlock = null;
      for(int jdx = 0; jdx < blocksPerFile; jdx++) {
<<<<<<< HEAD
        LocatedBlock loc = nameNode.addBlock(fileName, clientName, prevBlock, null);
=======
        LocatedBlock loc = nameNode.addBlock(fileName, clientName, prevBlock);
>>>>>>> 95a1f919
        prevBlock = loc.getBlock();
        for(DatanodeInfo dnInfo : loc.getLocations()) {
          int dnIdx = Arrays.binarySearch(datanodes, dnInfo.getName());
          datanodes[dnIdx].addBlock(loc.getBlock());
          nameNode.blockReceived(
              datanodes[dnIdx].dnRegistration, 
              new Block[] {loc.getBlock()},
              new String[] {""});
        }
      }
      return prevBlock;
    }

    /**
     * Does not require the argument
     */
    String getExecutionArgument(int daemonId) {
      return null;
    }

    long executeOp(int daemonId, int inputIdx, String ignore) throws IOException {
      assert daemonId < numThreads : "Wrong daemonId.";
      TinyDatanode dn = datanodes[daemonId];
      long start = System.currentTimeMillis();
      nameNode.blockReport(dn.dnRegistration, dn.getBlockReportList());
      long end = System.currentTimeMillis();
      return end-start;
    }

    void printResults() {
      String blockDistribution = "";
      String delim = "(";
      for(int idx=0; idx < getNumDatanodes(); idx++) {
        blockDistribution += delim + datanodes[idx].nrBlocks;
        delim = ", ";
      }
      blockDistribution += ")";
      LOG.info("--- " + getOpName() + " inputs ---");
      LOG.info("reports = " + numOpsRequired);
      LOG.info("datanodes = " + numThreads + " " + blockDistribution);
      LOG.info("blocksPerReport = " + blocksPerReport);
      LOG.info("blocksPerFile = " + blocksPerFile);
      printStats();
    }
  }   // end BlockReportStats

  /**
   * Measures how fast replication monitor can compute data-node work.
   * 
   * It runs only one thread until no more work can be scheduled.
   */
  class ReplicationStats extends OperationStatsBase {
    static final String OP_REPLICATION_NAME = "replication";
    static final String OP_REPLICATION_USAGE = 
      "-op replication [-datanodes T] [-nodesToDecommission D] " +
      "[-nodeReplicationLimit C] [-totalBlocks B] [-replication R]";

    private BlockReportStats blockReportObject;
    private int numDatanodes;
    private int nodesToDecommission;
    private int nodeReplicationLimit;
    private int totalBlocks;
    private int numDecommissionedBlocks;
    private int numPendingBlocks;

    ReplicationStats(List<String> args) {
      super();
      numThreads = 1;
      numDatanodes = 3;
      nodesToDecommission = 1;
      nodeReplicationLimit = 100;
      totalBlocks = 100;
      parseArguments(args);
      // number of operations is 4 times the number of decommissioned
      // blocks divided by the number of needed replications scanned 
      // by the replication monitor in one iteration
      numOpsRequired = (totalBlocks*replication*nodesToDecommission*2)
            / (numDatanodes*numDatanodes);

      String[] blkReportArgs = {
        "-op", "blockReport",
        "-datanodes", String.valueOf(numDatanodes),
        "-blocksPerReport", String.valueOf(totalBlocks*replication/numDatanodes),
        "-blocksPerFile", String.valueOf(numDatanodes)};
      blockReportObject = new BlockReportStats(Arrays.asList(blkReportArgs));
      numDecommissionedBlocks = 0;
      numPendingBlocks = 0;
    }

    String getOpName() {
      return OP_REPLICATION_NAME;
    }

    void parseArguments(List<String> args) {
      boolean ignoreUnrelatedOptions = verifyOpArgument(args);
      for (int i = 2; i < args.size(); i++) {       // parse command line
        if(args.get(i).equals("-datanodes")) {
          if(i+1 == args.size())  printUsage();
          numDatanodes = Integer.parseInt(args.get(++i));
        } else if(args.get(i).equals("-nodesToDecommission")) {
          if(i+1 == args.size())  printUsage();
          nodesToDecommission = Integer.parseInt(args.get(++i));
        } else if(args.get(i).equals("-nodeReplicationLimit")) {
          if(i+1 == args.size())  printUsage();
          nodeReplicationLimit = Integer.parseInt(args.get(++i));
        } else if(args.get(i).equals("-totalBlocks")) {
          if(i+1 == args.size())  printUsage();
          totalBlocks = Integer.parseInt(args.get(++i));
        } else if(args.get(i).equals("-replication")) {
          if(i+1 == args.size())  printUsage();
          replication = Short.parseShort(args.get(++i));
        } else if(!ignoreUnrelatedOptions)
          printUsage();
      }
    }

    void generateInputs(int[] ignore) throws IOException {
      final FSNamesystem namesystem = nameNode.getNamesystem();

      // start data-nodes; create a bunch of files; generate block reports.
      blockReportObject.generateInputs(ignore);
      // stop replication monitor
      namesystem.replthread.interrupt();
      try {
        namesystem.replthread.join();
      } catch(InterruptedException ei) {
        return;
      }
      // report blocks once
      int nrDatanodes = blockReportObject.getNumDatanodes();
      for(int idx=0; idx < nrDatanodes; idx++) {
        blockReportObject.executeOp(idx, 0, null);
      }
      // decommission data-nodes
      decommissionNodes();
      // set node replication limit
      namesystem.setNodeReplicationLimit(nodeReplicationLimit);
    }

    private void decommissionNodes() throws IOException {
      String excludeFN = config.get(DFSConfigKeys.DFS_HOSTS_EXCLUDE, "exclude");
      FileOutputStream excludeFile = new FileOutputStream(excludeFN);
      excludeFile.getChannel().truncate(0L);
      int nrDatanodes = blockReportObject.getNumDatanodes();
      numDecommissionedBlocks = 0;
      for(int i=0; i < nodesToDecommission; i++) {
        TinyDatanode dn = blockReportObject.datanodes[nrDatanodes-1-i];
        numDecommissionedBlocks += dn.nrBlocks;
        excludeFile.write(dn.getName().getBytes());
        excludeFile.write('\n');
        LOG.info("Datanode " + dn.getName() + " is decommissioned.");
      }
      excludeFile.close();
      nameNode.refreshNodes();
    }

    /**
     * Does not require the argument
     */
    String getExecutionArgument(int daemonId) {
      return null;
    }

    long executeOp(int daemonId, int inputIdx, String ignore) throws IOException {
      assert daemonId < numThreads : "Wrong daemonId.";
      long start = System.currentTimeMillis();
      // compute data-node work
      int work = nameNode.getNamesystem().computeDatanodeWork();
      long end = System.currentTimeMillis();
      numPendingBlocks += work;
      if(work == 0)
        daemons.get(daemonId).terminate();
      return end-start;
    }

    void printResults() {
      String blockDistribution = "";
      String delim = "(";
      int totalReplicas = 0;
      for(int idx=0; idx < blockReportObject.getNumDatanodes(); idx++) {
        totalReplicas += blockReportObject.datanodes[idx].nrBlocks;
        blockDistribution += delim + blockReportObject.datanodes[idx].nrBlocks;
        delim = ", ";
      }
      blockDistribution += ")";
      LOG.info("--- " + getOpName() + " inputs ---");
      LOG.info("numOpsRequired = " + numOpsRequired);
      LOG.info("datanodes = " + numDatanodes + " " + blockDistribution);
      LOG.info("decommissioned datanodes = " + nodesToDecommission);
      LOG.info("datanode replication limit = " + nodeReplicationLimit);
      LOG.info("total blocks = " + totalBlocks);
      printStats();
      LOG.info("decommissioned blocks = " + numDecommissionedBlocks);
      LOG.info("pending replications = " + numPendingBlocks);
      LOG.info("replications per sec: " + getBlocksPerSecond());
    }

    private double getBlocksPerSecond() {
      return elapsedTime == 0 ? 0 : 1000*(double)numPendingBlocks / elapsedTime;
    }

  }   // end ReplicationStats

  static void printUsage() {
    System.err.println("Usage: NNThroughputBenchmark"
        + "\n\t"    + OperationStatsBase.OP_ALL_USAGE
        + " | \n\t" + CreateFileStats.OP_CREATE_USAGE
        + " | \n\t" + OpenFileStats.OP_OPEN_USAGE
        + " | \n\t" + DeleteFileStats.OP_DELETE_USAGE
        + " | \n\t" + FileStatusStats.OP_FILE_STATUS_USAGE
        + " | \n\t" + RenameFileStats.OP_RENAME_USAGE
        + " | \n\t" + BlockReportStats.OP_BLOCK_REPORT_USAGE
        + " | \n\t" + ReplicationStats.OP_REPLICATION_USAGE
        + " | \n\t" + CleanAllStats.OP_CLEAN_USAGE
        + " | \n\t" + GENERAL_OPTIONS_USAGE
    );
    System.exit(-1);
  }

  /**
   * Main method of the benchmark.
   * @param args command line parameters
   */
  public static void runBenchmark(Configuration conf, List<String> args) throws Exception {
    if(args.size() < 2 || ! args.get(0).startsWith("-op"))
      printUsage();

    String type = args.get(1);
    boolean runAll = OperationStatsBase.OP_ALL_NAME.equals(type);

    NNThroughputBenchmark bench = null;
    List<OperationStatsBase> ops = new ArrayList<OperationStatsBase>();
    OperationStatsBase opStat = null;
    try {
      bench = new NNThroughputBenchmark(conf);
      if(runAll || CreateFileStats.OP_CREATE_NAME.equals(type)) {
        opStat = bench.new CreateFileStats(args);
        ops.add(opStat);
      }
      if(runAll || OpenFileStats.OP_OPEN_NAME.equals(type)) {
        opStat = bench.new OpenFileStats(args);
        ops.add(opStat);
      }
      if(runAll || DeleteFileStats.OP_DELETE_NAME.equals(type)) {
        opStat = bench.new DeleteFileStats(args);
        ops.add(opStat);
      }
      if(runAll || FileStatusStats.OP_FILE_STATUS_NAME.equals(type)) {
        opStat = bench.new FileStatusStats(args);
        ops.add(opStat);
      }
      if(runAll || RenameFileStats.OP_RENAME_NAME.equals(type)) {
        opStat = bench.new RenameFileStats(args);
        ops.add(opStat);
      }
      if(runAll || BlockReportStats.OP_BLOCK_REPORT_NAME.equals(type)) {
        opStat = bench.new BlockReportStats(args);
        ops.add(opStat);
      }
      if(runAll || ReplicationStats.OP_REPLICATION_NAME.equals(type)) {
        opStat = bench.new ReplicationStats(args);
        ops.add(opStat);
      }
      if(runAll || CleanAllStats.OP_CLEAN_NAME.equals(type)) {
        opStat = bench.new CleanAllStats(args);
        ops.add(opStat);
      }
      if(ops.size() == 0)
        printUsage();
      // run each benchmark
      for(OperationStatsBase op : ops) {
        LOG.info("Starting benchmark: " + op.getOpName());
        op.benchmark();
        op.cleanUp();
      }
      // print statistics
      for(OperationStatsBase op : ops) {
        LOG.info("");
        op.printResults();
      }
    } catch(Exception e) {
      LOG.error(StringUtils.stringifyException(e));
      throw e;
    } finally {
      if(bench != null)
        bench.close();
    }
  }

  public static void main(String[] args) throws Exception {
    runBenchmark(new HdfsConfiguration(), 
                  new ArrayList<String>(Arrays.asList(args)));
  }
}<|MERGE_RESOLUTION|>--- conflicted
+++ resolved
@@ -554,7 +554,7 @@
       // dummyActionNoSynch(fileIdx);
       nameNode.create(fileNames[daemonId][inputIdx], FsPermission.getDefault(),
                       clientName, new EnumSetWritable<CreateFlag>(EnumSet
-              .of(CreateFlag.OVERWRITE)), true, replication, BLOCK_SIZE);
+              .of(CreateFlag.CREATE, CreateFlag.OVERWRITE)), true, replication, BLOCK_SIZE);
       long end = System.currentTimeMillis();
       for(boolean written = !closeUponCreate; !written; 
         written = nameNode.complete(fileNames[daemonId][inputIdx],
@@ -811,13 +811,9 @@
 
     boolean addBlock(Block blk) {
       if(nrBlocks == blocks.size()) {
-<<<<<<< HEAD
         if(LOG.isDebugEnabled()) {
           LOG.debug("Cannot add block: datanode capacity = " + blocks.size());
         }
-=======
-        LOG.debug("Cannot add block: datanode capacity = " + blocks.size());
->>>>>>> 95a1f919
         return false;
       }
       blocks.set(nrBlocks, blk);
@@ -971,7 +967,7 @@
       for(int idx=0; idx < nrFiles; idx++) {
         String fileName = nameGenerator.getNextFileName("ThroughputBench");
         nameNode.create(fileName, FsPermission.getDefault(), clientName,
-            new EnumSetWritable<CreateFlag>(EnumSet.of(CreateFlag.OVERWRITE)), true, replication,
+            new EnumSetWritable<CreateFlag>(EnumSet.of(CreateFlag.CREATE, CreateFlag.OVERWRITE)), true, replication,
             BLOCK_SIZE);
         Block lastBlock = addBlocks(fileName, clientName);
         nameNode.complete(fileName, clientName, lastBlock);
@@ -986,11 +982,7 @@
     throws IOException {
       Block prevBlock = null;
       for(int jdx = 0; jdx < blocksPerFile; jdx++) {
-<<<<<<< HEAD
         LocatedBlock loc = nameNode.addBlock(fileName, clientName, prevBlock, null);
-=======
-        LocatedBlock loc = nameNode.addBlock(fileName, clientName, prevBlock);
->>>>>>> 95a1f919
         prevBlock = loc.getBlock();
         for(DatanodeInfo dnInfo : loc.getLocations()) {
           int dnIdx = Arrays.binarySearch(datanodes, dnInfo.getName());
