/**
 * Licensed to the Apache Software Foundation (ASF) under one
 * or more contributor license agreements.  See the NOTICE file
 * distributed with this work for additional information
 * regarding copyright ownership.  The ASF licenses this file
 * to you under the Apache License, Version 2.0 (the
 * "License"); you may not use this file except in compliance
 * with the License.  You may obtain a copy of the License at
 *
 *     http://www.apache.org/licenses/LICENSE-2.0
 *
 * Unless required by applicable law or agreed to in writing, software
 * distributed under the License is distributed on an "AS IS" BASIS,
 * WITHOUT WARRANTIES OR CONDITIONS OF ANY KIND, either express or implied.
 * See the License for the specific language governing permissions and
 * limitations under the License.
 */
package org.apache.hadoop.fs.loadGenerator;

import java.io.BufferedReader;
import java.io.File;
import java.io.FileReader;
import java.io.FileWriter;

import org.apache.hadoop.conf.Configuration;
<<<<<<< HEAD
=======
import org.apache.hadoop.conf.Configured;
>>>>>>> 8d93e39e
import org.apache.hadoop.hdfs.DFSConfigKeys;
import org.apache.hadoop.hdfs.HdfsConfiguration;
import org.apache.hadoop.hdfs.MiniDFSCluster;

import static org.junit.Assert.*;

import org.apache.hadoop.util.Tool;
import org.apache.hadoop.util.ToolRunner;
import org.junit.Test;
/**
 * This class tests if a balancer schedules tasks correctly.
 */
<<<<<<< HEAD
public class TestLoadGenerator extends TestCase {
=======
public class TestLoadGenerator extends Configured implements Tool {
>>>>>>> 8d93e39e
  private static final Configuration CONF = new HdfsConfiguration();
  private static final int DEFAULT_BLOCK_SIZE = 10;
  private static final String OUT_DIR = 
    System.getProperty("test.build.data","build/test/data");
  private static final File DIR_STRUCTURE_FILE = 
    new File(OUT_DIR, StructureGenerator.DIR_STRUCTURE_FILE_NAME);
  private static final File FILE_STRUCTURE_FILE =
    new File(OUT_DIR, StructureGenerator.FILE_STRUCTURE_FILE_NAME);
  private static final String DIR_STRUCTURE_FIRST_LINE = "/dir0";
  private static final String DIR_STRUCTURE_SECOND_LINE = "/dir1";
  private static final String FILE_STRUCTURE_FIRST_LINE =
    "/dir0/_file_0 0.3754598635933768";
  private static final String FILE_STRUCTURE_SECOND_LINE =
    "/dir1/_file_1 1.4729310851145203";
  

  static {
    CONF.setLong(DFSConfigKeys.DFS_BLOCK_SIZE_KEY, DEFAULT_BLOCK_SIZE);
    CONF.setInt(DFSConfigKeys.DFS_BYTES_PER_CHECKSUM_KEY, DEFAULT_BLOCK_SIZE);
    CONF.setLong("dfs.heartbeat.interval", 1L);
  }

  /** Test if the structure generator works fine */ 
  @Test
  public void testStructureGenerator() throws Exception {
    StructureGenerator sg = new StructureGenerator();
    String[] args = new String[]{"-maxDepth", "2", "-minWidth", "1",
        "-maxWidth", "2", "-numOfFiles", "2",
        "-avgFileSize", "1", "-outDir", OUT_DIR, "-seed", "1"};
    
    final int MAX_DEPTH = 1;
    final int MIN_WIDTH = 3;
    final int MAX_WIDTH = 5;
    final int NUM_OF_FILES = 7;
    final int AVG_FILE_SIZE = 9;
    final int SEED = 13;
    try {
      // successful case
      assertEquals(0, sg.run(args));
      BufferedReader in = new BufferedReader(new FileReader(DIR_STRUCTURE_FILE));
      assertEquals(DIR_STRUCTURE_FIRST_LINE, in.readLine());
      assertEquals(DIR_STRUCTURE_SECOND_LINE, in.readLine());
      assertEquals(null, in.readLine());
      in.close();
      
      in = new BufferedReader(new FileReader(FILE_STRUCTURE_FILE));
      assertEquals(FILE_STRUCTURE_FIRST_LINE, in.readLine());
      assertEquals(FILE_STRUCTURE_SECOND_LINE, in.readLine());
      assertEquals(null, in.readLine());
      in.close();

      String oldArg = args[MAX_DEPTH];
      args[MAX_DEPTH] = "0";
      assertEquals(-1, sg.run(args));
      args[MAX_DEPTH] = oldArg;
      
      oldArg = args[MIN_WIDTH];
      args[MIN_WIDTH] = "-1";
      assertEquals(-1, sg.run(args));
      args[MIN_WIDTH] = oldArg;
      
      oldArg = args[MAX_WIDTH];
      args[MAX_WIDTH] = "-1";
      assertEquals(-1, sg.run(args));
      args[MAX_WIDTH] = oldArg;
      
      oldArg = args[NUM_OF_FILES];
      args[NUM_OF_FILES] = "-1";
      assertEquals(-1, sg.run(args));
      args[NUM_OF_FILES] = oldArg;
      
      oldArg = args[NUM_OF_FILES];
      args[NUM_OF_FILES] = "-1";
      assertEquals(-1, sg.run(args));
      args[NUM_OF_FILES] = oldArg;
      
      oldArg = args[AVG_FILE_SIZE];
      args[AVG_FILE_SIZE] = "-1";
      assertEquals(-1, sg.run(args));
      args[AVG_FILE_SIZE] = oldArg;
      
      oldArg = args[SEED];
      args[SEED] = "34.d4";
      assertEquals(-1, sg.run(args));
      args[SEED] = oldArg;
    } finally {
      DIR_STRUCTURE_FILE.delete();
      FILE_STRUCTURE_FILE.delete();
    }
  }

  /** Test if the load generator works fine */
  @Test
  public void testLoadGenerator() throws Exception {
    final String TEST_SPACE_ROOT = "/test";

    final String SCRIPT_TEST_DIR = new File(System.getProperty("test.build.data",
    "/tmp")).getAbsolutePath();
    String script = SCRIPT_TEST_DIR + "/" + "loadgenscript";
    String script2 = SCRIPT_TEST_DIR + "/" + "loadgenscript2";
    File scriptFile1 = new File(script);
    File scriptFile2 = new File(script2);
    
    FileWriter writer = new FileWriter(DIR_STRUCTURE_FILE);
    writer.write(DIR_STRUCTURE_FIRST_LINE+"\n");
    writer.write(DIR_STRUCTURE_SECOND_LINE+"\n");
    writer.close();
    
    writer = new FileWriter(FILE_STRUCTURE_FILE);
    writer.write(FILE_STRUCTURE_FIRST_LINE+"\n");
    writer.write(FILE_STRUCTURE_SECOND_LINE+"\n");
    writer.close();
    
    MiniDFSCluster cluster = new MiniDFSCluster(CONF, 3, true, null);
    cluster.waitActive();
    
    try {
      DataGenerator dg = new DataGenerator();
      dg.setConf(CONF);
      String [] args = new String[] {"-inDir", OUT_DIR, "-root", TEST_SPACE_ROOT};
      assertEquals(0, dg.run(args));

      final int READ_PROBABILITY = 1;
      final int WRITE_PROBABILITY = 3;
      final int MAX_DELAY_BETWEEN_OPS = 7;
      final int NUM_OF_THREADS = 9;
      final int START_TIME = 11;
      final int ELAPSED_TIME = 13;
      
      LoadGenerator lg = new LoadGenerator();
      lg.setConf(CONF);
      args = new String[] {"-readProbability", "0.3", "-writeProbability", "0.3",
          "-root", TEST_SPACE_ROOT, "-maxDelayBetweenOps", "0",
          "-numOfThreads", "1", "-startTime", 
          Long.toString(System.currentTimeMillis()), "-elapsedTime", "10"};
      
      assertEquals(0, lg.run(args));

      String oldArg = args[READ_PROBABILITY];
      args[READ_PROBABILITY] = "1.1";
      assertEquals(-1, lg.run(args));
      args[READ_PROBABILITY] = "-1.1";
      assertEquals(-1, lg.run(args));
      args[READ_PROBABILITY] = oldArg;

      oldArg = args[WRITE_PROBABILITY];
      args[WRITE_PROBABILITY] = "1.1";
      assertEquals(-1, lg.run(args));
      args[WRITE_PROBABILITY] = "-1.1";
      assertEquals(-1, lg.run(args));
      args[WRITE_PROBABILITY] = "0.9";
      assertEquals(-1, lg.run(args));
      args[READ_PROBABILITY] = oldArg;

      oldArg = args[MAX_DELAY_BETWEEN_OPS];
      args[MAX_DELAY_BETWEEN_OPS] = "1.x1";
      assertEquals(-1, lg.run(args));
      args[MAX_DELAY_BETWEEN_OPS] = oldArg;
      
      oldArg = args[MAX_DELAY_BETWEEN_OPS];
      args[MAX_DELAY_BETWEEN_OPS] = "1.x1";
      assertEquals(-1, lg.run(args));
      args[MAX_DELAY_BETWEEN_OPS] = oldArg;
      
      oldArg = args[NUM_OF_THREADS];
      args[NUM_OF_THREADS] = "-1";
      assertEquals(-1, lg.run(args));
      args[NUM_OF_THREADS] = oldArg;
      
      oldArg = args[START_TIME];
      args[START_TIME] = "-1";
      assertEquals(-1, lg.run(args));
      args[START_TIME] = oldArg;

      oldArg = args[ELAPSED_TIME];
      args[ELAPSED_TIME] = "-1";
      assertEquals(-1, lg.run(args));
      args[ELAPSED_TIME] = oldArg;
      
      // test scripted operation
      // Test with good script
      FileWriter fw = new FileWriter(scriptFile1);
      fw.write("2 .22 .33\n");
      fw.write("3 .10 .6\n");
      fw.write("6 0 .7\n");
      fw.close();
      
      String[] scriptArgs = new String[] {
          "-root", TEST_SPACE_ROOT, "-maxDelayBetweenOps", "0",
          "-numOfThreads", "10", "-startTime", 
          Long.toString(System.currentTimeMillis()), "-scriptFile", script};
      
      assertEquals(0, lg.run(scriptArgs));
      
      // Test with bad script
      fw = new FileWriter(scriptFile2);
      fw.write("2 .22 .33\n");
      fw.write("3 blah blah blah .6\n");
      fw.write("6 0 .7\n");
      fw.close();
      
      scriptArgs[scriptArgs.length - 1] = script2;
      assertEquals(-1, lg.run(scriptArgs));
      
    } finally {
      cluster.shutdown();
      DIR_STRUCTURE_FILE.delete();
      FILE_STRUCTURE_FILE.delete();
      scriptFile1.delete();
      scriptFile2.delete();
    }
  }
  
  /**
   * @param args
   */
  public static void main(String[] args) throws Exception {
    int res = ToolRunner.run(new TestLoadGenerator(), args);
    System.exit(res);
  }

  @Override
  public int run(String[] args) throws Exception {
    TestLoadGenerator loadGeneratorTest = new TestLoadGenerator();
    loadGeneratorTest.testStructureGenerator();
    loadGeneratorTest.testLoadGenerator();
    return 0;
  }
}<|MERGE_RESOLUTION|>--- conflicted
+++ resolved
@@ -23,10 +23,7 @@
 import java.io.FileWriter;
 
 import org.apache.hadoop.conf.Configuration;
-<<<<<<< HEAD
-=======
 import org.apache.hadoop.conf.Configured;
->>>>>>> 8d93e39e
 import org.apache.hadoop.hdfs.DFSConfigKeys;
 import org.apache.hadoop.hdfs.HdfsConfiguration;
 import org.apache.hadoop.hdfs.MiniDFSCluster;
@@ -39,11 +36,7 @@
 /**
  * This class tests if a balancer schedules tasks correctly.
  */
-<<<<<<< HEAD
-public class TestLoadGenerator extends TestCase {
-=======
 public class TestLoadGenerator extends Configured implements Tool {
->>>>>>> 8d93e39e
   private static final Configuration CONF = new HdfsConfiguration();
   private static final int DEFAULT_BLOCK_SIZE = 10;
   private static final String OUT_DIR = 
