--- conflicted
+++ resolved
@@ -1478,12 +1478,6 @@
       }
     }
 
-<<<<<<< HEAD
-    FSImage fsImage = new FSImage(conf, null, dirsToFormat, editDirsToFormat);
-    FSNamesystem nsys = new FSNamesystem(fsImage, conf);
-    
-=======
->>>>>>> 3920b73e
     // if clusterID is not provided - see if you can find the current one
     String clusterId = StartupOption.FORMAT.getClusterId();
     if(clusterId == null || clusterId.equals("")) {
@@ -1492,7 +1486,7 @@
     }
     System.out.println("Formatting using clusterid: " + clusterId);
     
-    FSImage fsImage = new FSImage(dirsToFormat, editDirsToFormat);
+    FSImage fsImage = new FSImage(conf, null, dirsToFormat, editDirsToFormat);
     FSNamesystem nsys = new FSNamesystem(fsImage, conf);
     nsys.dir.fsImage.getStorage().format(clusterId);
     return false;
