--- conflicted
+++ resolved
@@ -1454,13 +1454,8 @@
       return storedBlock;
     }
 
-<<<<<<< HEAD
     // do not try to handle over/under-replicated blocks during safe mode
     if (!namesystem.isPopulatingReplQueues()) {
-=======
-    // do not handle mis-replicated blocks during start up
-    if (!namesystem.isPopulatingReplQueues())
->>>>>>> f529dfe7
       return storedBlock;
     }
 
